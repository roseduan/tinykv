package raftstore

import (
	"bytes"
	"fmt"
	"time"

	"github.com/Connor1996/badger"
	"github.com/Connor1996/badger/y"
	"github.com/golang/protobuf/proto"
	"github.com/pingcap-incubator/tinykv/kv/raftstore/meta"
	"github.com/pingcap-incubator/tinykv/kv/raftstore/runner"
	"github.com/pingcap-incubator/tinykv/kv/raftstore/snap"
	"github.com/pingcap-incubator/tinykv/kv/raftstore/util"
	"github.com/pingcap-incubator/tinykv/kv/util/engine_util"
	"github.com/pingcap-incubator/tinykv/kv/util/worker"
	"github.com/pingcap-incubator/tinykv/log"
	"github.com/pingcap-incubator/tinykv/proto/pkg/eraftpb"
	"github.com/pingcap-incubator/tinykv/proto/pkg/metapb"
	rspb "github.com/pingcap-incubator/tinykv/proto/pkg/raft_serverpb"
	"github.com/pingcap-incubator/tinykv/raft"
	"github.com/pingcap/errors"
)

type ApplySnapResult struct {
	// PrevRegion is the region before snapshot applied
	PrevRegion *metapb.Region
	Region     *metapb.Region
}

var _ raft.Storage = new(PeerStorage)

type PeerStorage struct {
	// current region information of the peer
	region *metapb.Region
	// current raft state of the peer
	raftState *rspb.RaftLocalState
	// current apply state of the peer
	applyState *rspb.RaftApplyState

	// current snapshot state
	snapState snap.SnapState
	// regionSched used to schedule task to region worker
	regionSched chan<- worker.Task
	// generate snapshot tried count
	snapTriedCnt int
	// Engine include two badger instance: Raft and Kv
	Engines *engine_util.Engines
	// Tag used for logging
	Tag string
}

// NewPeerStorage get the persist raftState from engines and return a peer storage
func NewPeerStorage(engines *engine_util.Engines, region *metapb.Region, regionSched chan<- worker.Task, tag string) (*PeerStorage, error) {
	log.Debugf("%s creating storage for %s", tag, region.String())
	raftState, err := meta.InitRaftLocalState(engines.Raft, region)
	if err != nil {
		return nil, err
	}
	applyState, err := meta.InitApplyState(engines.Kv, region)
	if err != nil {
		return nil, err
	}
	if raftState.LastIndex < applyState.AppliedIndex {
		panic(fmt.Sprintf("%s unexpected raft log index: lastIndex %d < appliedIndex %d",
			tag, raftState.LastIndex, applyState.AppliedIndex))
	}
	return &PeerStorage{
		Engines:     engines,
		region:      region,
		Tag:         tag,
		raftState:   raftState,
		applyState:  applyState,
		regionSched: regionSched,
	}, nil
}

func (ps *PeerStorage) InitialState() (eraftpb.HardState, eraftpb.ConfState, error) {
	raftState := ps.raftState
	if raft.IsEmptyHardState(*raftState.HardState) {
		y.AssertTruef(!ps.isInitialized(),
			"peer for region %s is initialized but local state %+v has empty hard state",
			ps.region, ps.raftState)
		return eraftpb.HardState{}, eraftpb.ConfState{}, nil
	}
	return *raftState.HardState, util.ConfStateFromRegion(ps.region), nil
}

func (ps *PeerStorage) Entries(low, high uint64) ([]eraftpb.Entry, error) {
	if err := ps.checkRange(low, high); err != nil || low == high {
		return nil, err
	}
	buf := make([]eraftpb.Entry, 0, high-low)
	nextIndex := low
	txn := ps.Engines.Raft.NewTransaction(false)
	defer txn.Discard()
	startKey := meta.RaftLogKey(ps.region.Id, low)
	endKey := meta.RaftLogKey(ps.region.Id, high)
	iter := txn.NewIterator(badger.DefaultIteratorOptions)
	defer iter.Close()
	for iter.Seek(startKey); iter.Valid(); iter.Next() {
		item := iter.Item()
		if bytes.Compare(item.Key(), endKey) >= 0 {
			break
		}
		val, err := item.Value()
		if err != nil {
			return nil, err
		}
		var entry eraftpb.Entry
		if err = entry.Unmarshal(val); err != nil {
			return nil, err
		}
		// May meet gap or has been compacted.
		if entry.Index != nextIndex {
			break
		}
		nextIndex++
		buf = append(buf, entry)
	}
	// If we get the correct number of entries, returns.
	if len(buf) == int(high-low) {
		return buf, nil
	}
	// Here means we don't fetch enough entries.
	return nil, raft.ErrUnavailable
}

func (ps *PeerStorage) Term(idx uint64) (uint64, error) {
	if idx == ps.truncatedIndex() {
		return ps.truncatedTerm(), nil
	}
	if err := ps.checkRange(idx, idx+1); err != nil {
		return 0, err
	}
	if ps.truncatedTerm() == ps.raftState.LastTerm || idx == ps.raftState.LastIndex {
		return ps.raftState.LastTerm, nil
	}
	var entry eraftpb.Entry
	if err := engine_util.GetMeta(ps.Engines.Raft, meta.RaftLogKey(ps.region.Id, idx), &entry); err != nil {
		return 0, err
	}
	return entry.Term, nil
}

func (ps *PeerStorage) LastIndex() (uint64, error) {
	return ps.raftState.LastIndex, nil
}

func (ps *PeerStorage) FirstIndex() (uint64, error) {
	return ps.truncatedIndex() + 1, nil
}

func (ps *PeerStorage) Snapshot() (eraftpb.Snapshot, error) {
	var snapshot eraftpb.Snapshot
	if ps.snapState.StateType == snap.SnapState_Generating {
		select {
		case s := <-ps.snapState.Receiver:
			if s != nil {
				snapshot = *s
			}
		default:
			return snapshot, raft.ErrSnapshotTemporarilyUnavailable
		}
		ps.snapState.StateType = snap.SnapState_Relax
		if snapshot.GetMetadata() != nil {
			ps.snapTriedCnt = 0
			if ps.validateSnap(&snapshot) {
				return snapshot, nil
			}
		} else {
			log.Warnf("%s failed to try generating snapshot, times: %d", ps.Tag, ps.snapTriedCnt)
		}
	}

	if ps.snapTriedCnt >= 5 {
		err := errors.Errorf("failed to get snapshot after %d times", ps.snapTriedCnt)
		ps.snapTriedCnt = 0
		return snapshot, err
	}

	log.Infof("%s requesting snapshot", ps.Tag)
	ps.snapTriedCnt++
	ch := make(chan *eraftpb.Snapshot, 1)
	ps.snapState = snap.SnapState{
		StateType: snap.SnapState_Generating,
		Receiver:  ch,
	}
	// schedule snapshot generate task
	ps.regionSched <- &runner.RegionTaskGen{
		RegionId: ps.region.GetId(),
		Notifier: ch,
	}
	return snapshot, raft.ErrSnapshotTemporarilyUnavailable
}

func (ps *PeerStorage) isInitialized() bool {
	return len(ps.region.Peers) > 0
}

func (ps *PeerStorage) Region() *metapb.Region {
	return ps.region
}

func (ps *PeerStorage) SetRegion(region *metapb.Region) {
	ps.region = region
}

func (ps *PeerStorage) checkRange(low, high uint64) error {
	if low > high {
		return errors.Errorf("low %d is greater than high %d", low, high)
	} else if low <= ps.truncatedIndex() {
		return raft.ErrCompacted
	} else if high > ps.raftState.LastIndex+1 {
		return errors.Errorf("entries' high %d is out of bound, lastIndex %d",
			high, ps.raftState.LastIndex)
	}
	return nil
}

func (ps *PeerStorage) truncatedIndex() uint64 {
	return ps.applyState.TruncatedState.Index
}

func (ps *PeerStorage) truncatedTerm() uint64 {
	return ps.applyState.TruncatedState.Term
}

func (ps *PeerStorage) AppliedIndex() uint64 {
	return ps.applyState.AppliedIndex
}

func (ps *PeerStorage) validateSnap(snap *eraftpb.Snapshot) bool {
	idx := snap.GetMetadata().GetIndex()
	if idx < ps.truncatedIndex() {
		log.Infof("%s snapshot is stale, generate again, snapIndex: %d, truncatedIndex: %d", ps.Tag, idx, ps.truncatedIndex())
		return false
	}
	var snapData rspb.RaftSnapshotData
	if err := proto.UnmarshalMerge(snap.GetData(), &snapData); err != nil {
		log.Errorf("%s failed to decode snapshot, it may be corrupted, err: %v", ps.Tag, err)
		return false
	}
	snapEpoch := snapData.GetRegion().GetRegionEpoch()
	latestEpoch := ps.region.GetRegionEpoch()
	if snapEpoch.GetConfVer() < latestEpoch.GetConfVer() {
		log.Infof("%s snapshot epoch is stale, snapEpoch: %s, latestEpoch: %s", ps.Tag, snapEpoch, latestEpoch)
		return false
	}
	return true
}

func (ps *PeerStorage) clearMeta(kvWB, raftWB *engine_util.WriteBatch) error {
	return ClearMeta(ps.Engines, kvWB, raftWB, ps.region.Id, ps.raftState.LastIndex)
}

// Delete all data that is not covered by `new_region`.
func (ps *PeerStorage) clearExtraData(newRegion *metapb.Region) {
	oldStartKey, oldEndKey := ps.region.GetStartKey(), ps.region.GetEndKey()
	newStartKey, newEndKey := newRegion.GetStartKey(), newRegion.GetEndKey()
	if bytes.Compare(oldStartKey, newStartKey) < 0 {
		ps.clearRange(newRegion.Id, oldStartKey, newStartKey)
	}
	if bytes.Compare(newEndKey, oldEndKey) < 0 {
		ps.clearRange(newRegion.Id, newEndKey, oldEndKey)
	}
}

// ClearMeta delete stale metadata like raftState, applyState, regionState and raft log entries
func ClearMeta(engines *engine_util.Engines, kvWB, raftWB *engine_util.WriteBatch, regionID uint64, lastIndex uint64) error {
	start := time.Now()
	kvWB.DeleteMeta(meta.RegionStateKey(regionID))
	kvWB.DeleteMeta(meta.ApplyStateKey(regionID))

	firstIndex := lastIndex + 1
	beginLogKey := meta.RaftLogKey(regionID, 0)
	endLogKey := meta.RaftLogKey(regionID, firstIndex)
	err := engines.Raft.View(func(txn *badger.Txn) error {
		it := txn.NewIterator(badger.DefaultIteratorOptions)
		defer it.Close()
		it.Seek(beginLogKey)
		if it.Valid() && bytes.Compare(it.Item().Key(), endLogKey) < 0 {
			logIdx, err1 := meta.RaftLogIndex(it.Item().Key())
			if err1 != nil {
				return err1
			}
			firstIndex = logIdx
		}
		return nil
	})
	if err != nil {
		return err
	}
	for i := firstIndex; i <= lastIndex; i++ {
		raftWB.DeleteMeta(meta.RaftLogKey(regionID, i))
	}
	raftWB.DeleteMeta(meta.RaftStateKey(regionID))
	log.Infof(
		"[region %d] clear peer 1 meta key 1 apply key 1 raft key and %d raft logs, takes %v",
		regionID,
		lastIndex+1-firstIndex,
		time.Since(start),
	)
	return nil
}

// Append the given entries to the raft log and update ps.raftState also delete log entries that will
// never be committed
func (ps *PeerStorage) Append(entries []eraftpb.Entry, raftWB *engine_util.WriteBatch) error {
	// Your Code Here (2B).
	if len(entries) == 0 {
		return nil
	}

	firstIndex, err := ps.FirstIndex()
	if err != nil {
		panic(fmt.Sprintf("get peer first index err.[%+v]", err))
	}

	// no new entry.
	if entries[0].Index+uint64(len(entries)-1) < firstIndex {
		return nil
	}
	for _, ent := range entries {
		raftLogKey := meta.RaftLogKey(ps.region.Id, ent.Index)
		err := raftWB.SetMeta(raftLogKey, &ent)
		if err != nil {
			panic(fmt.Sprintf("set meta err.[%+v]", err))
		}
	}

	ps.raftState.LastIndex = entries[len(entries)-1].Index
	ps.raftState.LastTerm = entries[len(entries)-1].Term
	return nil
}

// Apply the peer with given snapshot
func (ps *PeerStorage) ApplySnapshot(snapshot *eraftpb.Snapshot, kvWB *engine_util.WriteBatch, raftWB *engine_util.WriteBatch) (*ApplySnapResult, error) {
	log.Infof("%v begin to apply snapshot", ps.Tag)
	snapData := new(rspb.RaftSnapshotData)
	if err := snapData.Unmarshal(snapshot.Data); err != nil {
		return nil, err
	}

	// Hint: things need to do here including: update peer storage state like raftState and applyState, etc,
	// and send RegionTaskApply task to region worker through ps.regionSched, also remember call ps.clearMeta
	// and ps.clearExtraData to delete stale data
	// Your Code Here (2C).
	return nil, nil
}

// Save memory states to disk.
// Do not modify ready in this function, this is a requirement to advance the ready object properly later.
func (ps *PeerStorage) SaveReadyState(ready *raft.Ready) (*ApplySnapResult, error) {
	// Hint: you may call `Append()` and `ApplySnapshot()` in this function
	// Your Code Here (2B/2C).
<<<<<<< HEAD

	// raft wb 存储日志信息
	raftWb := engine_util.WriteBatch{}
	raftWb.Reset()

	// save entries
	if err := ps.Append(ready.Entries, &raftWb); err != nil {
		log.Errorf("append ready log entries err.[%+v]", err)
		return nil, err
	}

	// save hard state
	if !raft.IsEmptyHardState(ready.HardState) {
		ps.raftState.HardState = &ready.HardState
	}
	raftWb.SetMeta(meta.RaftStateKey(ps.region.Id), ps.raftState)
	return nil, nil
=======
	var raftWB engine_util.WriteBatch
	raftWB.Reset()
	// save entries.
	if err := ps.Append(ready.Entries, &raftWB); err != nil {
		return nil, err
	}
	// update hard state.
	if !raft.IsEmptyHardState(ready.HardState) {
		ps.raftState.HardState = &ready.HardState
	}
	// save raft state.
	if err := raftWB.SetMeta(meta.RaftStateKey(ps.region.Id), ps.raftState); err != nil {
		return nil, err
	}
	// write batch data to badger.
	raftWB.MustWriteToDB(ps.Engines.Raft)

	// apply snapshot.
	var kvWB engine_util.WriteBatch
	kvWB.Reset()
	var applyResult *ApplySnapResult
	if len(ready.Snapshot.Data) != 0 && ready.Snapshot.Metadata != nil {
		result, err := ps.ApplySnapshot(&ready.Snapshot, &kvWB, &raftWB)
		if err != nil {
			panic(fmt.Sprintf("apply snapshot err.[%+v]", err))
		}
		if result != nil {
			applyResult = result
			meta.WriteRegionState(&kvWB, ps.region, rspb.PeerState_Normal)
		}
	}
	// write to badger
	kvWB.MustWriteToDB(ps.Engines.Kv)
	return applyResult, nil
>>>>>>> 10882492
}

func (ps *PeerStorage) ClearData() {
	ps.clearRange(ps.region.GetId(), ps.region.GetStartKey(), ps.region.GetEndKey())
}

func (ps *PeerStorage) clearRange(regionID uint64, start, end []byte) {
	ps.regionSched <- &runner.RegionTaskDestroy{
		RegionId: regionID,
		StartKey: start,
		EndKey:   end,
	}
}<|MERGE_RESOLUTION|>--- conflicted
+++ resolved
@@ -354,25 +354,6 @@
 func (ps *PeerStorage) SaveReadyState(ready *raft.Ready) (*ApplySnapResult, error) {
 	// Hint: you may call `Append()` and `ApplySnapshot()` in this function
 	// Your Code Here (2B/2C).
-<<<<<<< HEAD
-
-	// raft wb 存储日志信息
-	raftWb := engine_util.WriteBatch{}
-	raftWb.Reset()
-
-	// save entries
-	if err := ps.Append(ready.Entries, &raftWb); err != nil {
-		log.Errorf("append ready log entries err.[%+v]", err)
-		return nil, err
-	}
-
-	// save hard state
-	if !raft.IsEmptyHardState(ready.HardState) {
-		ps.raftState.HardState = &ready.HardState
-	}
-	raftWb.SetMeta(meta.RaftStateKey(ps.region.Id), ps.raftState)
-	return nil, nil
-=======
 	var raftWB engine_util.WriteBatch
 	raftWB.Reset()
 	// save entries.
@@ -407,7 +388,6 @@
 	// write to badger
 	kvWB.MustWriteToDB(ps.Engines.Kv)
 	return applyResult, nil
->>>>>>> 10882492
 }
 
 func (ps *PeerStorage) ClearData() {
